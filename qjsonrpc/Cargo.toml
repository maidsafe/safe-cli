[package]
name = "qjsonrpc"
version = "0.0.10"
description = "JSON-RPC over QUIC comm"
authors = ["bochaco <gabrielviganotti@gmail.com>"]
license = "MIT OR BSD-3-Clause"
repository = "https://github.com/maidsafe/sn_api"
keywords = ["quic"]
edition = "2018"

[lib]
path = "src/lib.rs"

[[example]]
<<<<<<< HEAD
name = "async_server"
=======
name = "ping"
>>>>>>> f9242f52

[dependencies]
dirs-next = "1.0.1"
futures = "~0.3.5"
log = "~0.4.8"
rand = "~0.7.3"
rcgen = "~0.7.0"
serde = { version = "1.0.104", features = ["derive"] }
serde_json = "1.0.44"
url = "2.1.1"
quinn = {version = "~0.6.1", features=["tls-rustls"], default-features = false}

[dev-dependencies]
tempfile = "3"
<<<<<<< HEAD
tokio = { version="~0.2.21", features=["rt-core", "macros", "sync"] }
=======
tokio = { version = "~0.2.21", features = ["rt-core", "macros"] }
>>>>>>> f9242f52
<|MERGE_RESOLUTION|>--- conflicted
+++ resolved
@@ -12,11 +12,10 @@
 path = "src/lib.rs"
 
 [[example]]
-<<<<<<< HEAD
 name = "async_server"
-=======
+
+[[example]]
 name = "ping"
->>>>>>> f9242f52
 
 [dependencies]
 dirs-next = "1.0.1"
@@ -31,8 +30,4 @@
 
 [dev-dependencies]
 tempfile = "3"
-<<<<<<< HEAD
-tokio = { version="~0.2.21", features=["rt-core", "macros", "sync"] }
-=======
-tokio = { version = "~0.2.21", features = ["rt-core", "macros"] }
->>>>>>> f9242f52
+tokio = { version="~0.2.21", features=["rt-core", "macros", "sync"] }