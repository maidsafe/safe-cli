#!/bin/bash

if [ -z $RANDOM_PORT_NUMBER ]
then
  export RANDOM_PORT_NUMBER=41805
fi

if [ -z $SAFE_MOCK_VAULT_PATH ]
then
  export SAFE_MOCK_VAULT_PATH=~/safe_auth
fi

function setup_safe_auth() {
    rm -rf $SAFE_MOCK_VAULT_PATH
    git clone https://github.com/maidsafe/safe-authenticator-cli.git $SAFE_MOCK_VAULT_PATH
    (
        cd $SAFE_MOCK_VAULT_PATH
        SAFE_AUTH_SECRET=a SAFE_AUTH_PASSWORD=b cargo run --features=mock-network -- -i nonsense || true
        echo "Launching safe_auth daemon on port:" $RANDOM_PORT_NUMBER
        SAFE_AUTH_SECRET=a SAFE_AUTH_PASSWORD=b cargo run --features=mock-network -- --daemon $RANDOM_PORT_NUMBER --allow-all-auth &
        sleep 15
        cd -
    )
}

set -e -x

<<<<<<< HEAD
# first setup auth CLI
setup_safe_auth

# check formatting
=======
# let's first run lint...
cargo clippy --all-targets --all-features -- -D warnings

# ...and let's check formatting before doing anything else
>>>>>>> b1b7522c
cargo fmt -- --check

# setup auth CLI service
setup_safe_auth

# run tests with CLI's own mock
cargo test --release --features=scl-mock -- --test-threads=1

# run the unit tests with SCL's mock-network, with fake-auth
cargo test --lib --release --features=mock-network,fake-auth -- --test-threads=1

# run the doc tests now with SCL's mock-network, with fake-auth
cargo test --doc --release --features=mock-network,fake-auth -- --test-threads=1

# now let's run the integration tests but without fake-auth, using the safe_auth CLI to get credentials
# get auth credentials which will be then used by the integration tests to connect to mock-network
echo "Sending auth request to port:" $RANDOM_PORT_NUMBER
cargo run --release --features=mock-network -- auth --port $RANDOM_PORT_NUMBER

# we can now run each of the integration tests suite
cargo test --release --features=mock-network --test cli_cat -- --test-threads=1
cargo test --release --features=mock-network --test cli_files -- --test-threads=1
cargo test --release --features=mock-network --test cli_keys -- --test-threads=1
cargo test --release --features=mock-network --test cli_wallet -- --test-threads=1
cargo test --release --features=mock-network --test cli_nrs -- --test-threads=1<|MERGE_RESOLUTION|>--- conflicted
+++ resolved
@@ -25,17 +25,10 @@
 
 set -e -x
 
-<<<<<<< HEAD
 # first setup auth CLI
 setup_safe_auth
 
 # check formatting
-=======
-# let's first run lint...
-cargo clippy --all-targets --all-features -- -D warnings
-
-# ...and let's check formatting before doing anything else
->>>>>>> b1b7522c
 cargo fmt -- --check
 
 # setup auth CLI service
